#!/usr/bin/env powershell

# Stop on errors, similar (but not quite as useful as) "set -e" on Unix shells ...
$ErrorActionPreference = "Stop"

# Using relative paths works both on appveyor and in development workstations
cd ..

# ... update or clone the vcpkg package manager ...
if (Test-Path vcpkg\.git) {
  cd vcpkg
  git pull
} elseif (Test-Path vcpkg\installed) {
  move vcpkg vcpkg-tmp
  git clone https://github.com/Microsoft/vcpkg
  move vcpkg-tmp\installed vcpkg
  cd vcpkg
} else {
  git clone https://github.com/Microsoft/vcpkg
  cd vcpkg
}
if ($LASTEXITCODE) {
  throw "git setup failed with exit code $LASTEXITCODE"
}

# ... install cmake because the version in appveyor is too old for some of
# the packages ...
choco install -y cmake cmake.portable
if ($LASTEXITCODE) {
  throw "choco install cmake failed with exit code $LASTEXITCODE"
}

# ... install cmake because the version in appveyor is too old for some of
# the packages ...
choco install -y cmake cmake.portable

# ... build the tool each time, it is fast to do so ...
powershell -exec bypass scripts\bootstrap.ps1
if ($LASTEXITCODE) {
  throw "vcpkg bootstrap failed with exit code $LASTEXITCODE"
}

# ... integrate installed packages into the build environment ...
.\vcpkg integrate install
if ($LASTEXITCODE) {
  throw "vcpkg integrate failed with exit code $LASTEXITCODE"
}

# ... if necessary, install grpc again.  Normally the packages are
<<<<<<< HEAD
# cached by the CI system (appveyor) so this is not too painful ...
.\vcpkg install zlib:x86-windows-static
#.\vcpkg install openssl:x86-windows-static
#.\vcpkg install protobuf:x86-windows-static
#.\vcpkg install grpc:x86-windows-static
=======
# cached by the CI system (appveyor) so this is not too painful.
# We explicitly install each dependency because if we run out of time
# in the appveyor build the cache is at least partially refreshed and
# a rebuild will complete creating the cache ...
$packages = @("zlib:x86-windows-static", "openssl:x86-windows-static",
              "protobuf:x86-windows-static", "c-ares:x86-windows-static",
              "grpc:x86-windows-static")
foreach ($pkg in $packages) {
  $cmd = ".\vcpkg.exe install $pkg"
  Invoke-Expression $cmd
  if ($LASTEXITCODE) {
    throw "vcpkg install $pkg failed with exit code $LASTEXITCODE"
  }
}
>>>>>>> 76080370

cd ..\cpp-docs-samples<|MERGE_RESOLUTION|>--- conflicted
+++ resolved
@@ -30,10 +30,6 @@
   throw "choco install cmake failed with exit code $LASTEXITCODE"
 }
 
-# ... install cmake because the version in appveyor is too old for some of
-# the packages ...
-choco install -y cmake cmake.portable
-
 # ... build the tool each time, it is fast to do so ...
 powershell -exec bypass scripts\bootstrap.ps1
 if ($LASTEXITCODE) {
@@ -47,13 +43,6 @@
 }
 
 # ... if necessary, install grpc again.  Normally the packages are
-<<<<<<< HEAD
-# cached by the CI system (appveyor) so this is not too painful ...
-.\vcpkg install zlib:x86-windows-static
-#.\vcpkg install openssl:x86-windows-static
-#.\vcpkg install protobuf:x86-windows-static
-#.\vcpkg install grpc:x86-windows-static
-=======
 # cached by the CI system (appveyor) so this is not too painful.
 # We explicitly install each dependency because if we run out of time
 # in the appveyor build the cache is at least partially refreshed and
@@ -68,6 +57,5 @@
     throw "vcpkg install $pkg failed with exit code $LASTEXITCODE"
   }
 }
->>>>>>> 76080370
 
 cd ..\cpp-docs-samples